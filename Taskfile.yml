--- conflicted
+++ resolved
@@ -69,7 +69,7 @@
     label: Pushing image to dockerhub
     desc: Push docker image to dockerhub
     deps:
-      - docker-build
+     - docker-build
     cmds:
       - docker login -u {{ .DOCKERHUB_USERNAME }} -p {{ .DOCKERHUB_PASSWORD }}
       - docker push {{ .DOCKER_USERNAME }}/{{ .DOCKER_IMAGE_NAME }}:{{ .DOCKER_IMAGE_TAG }}
@@ -98,26 +98,4 @@
     desc: Uninstall the Helm chart from the Kubernetes cluster
     cmds:
       - helm uninstall go-gator
-<<<<<<< HEAD
-
-  installCertManager:
-    desc: Install cert-manager on the Kubernetes cluster using helm
-    cmds:
-      - helm repo add jetstack https://charts.jetstack.io --force-update
-      - helm install cert-manager jetstack/cert-manager --namespace cert-manager --create-namespace --version v1.15.2 --set crds.enabled=true
-
-  start:
-    cmds:
-      - minikube start
-      - kubectl apply -f https://github.com/cert-manager/cert-manager/releases/download/v1.15.3/cert-manager.yaml
-      - echo "Waiting for cert manager to working..."
-      - sleep 10
-      - cd operator
-      - make generate
-      - make manifests
-      - make install
-      - make deploy
-      - kubectl apply -f ../templates/
-=======
-      - kubectl delete namespace go-gator
->>>>>>> 94159af0
+      - kubectl delete namespace go-gator