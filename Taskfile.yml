--- conflicted
+++ resolved
@@ -160,15 +160,6 @@
     deps:
       - day0EcrBuild
     cmds:
-<<<<<<< HEAD
-      - helm push day-0-{{ .DAY_0_VERSION }}.tgz oci://{{ .AWS_ACCOUNT_ID }}.dkr.ecr.us-east-2.amazonaws.com/qniw984/
-
-  installArgoCd:
-    desc: Install Argo CD
-    cmds:
-      - kubectl create namespace argocd
-      - kubectl apply -n argocd -f https://raw.githubusercontent.com/argoproj/argo-cd/stable/manifests/install.yaml
-=======
       - helm push day-0-{{ .DAY_0_CHART_VERSION }}.tgz oci://{{ .AWS_ACCOUNT_ID }}.dkr.ecr.us-east-2.amazonaws.com/qniw984/
 
   deployAll:
@@ -178,4 +169,9 @@
         task: '{{.ITEM}}'
       - helm uninstall go-gator -n go-gator
       - kubectl delete namespace go-gator
->>>>>>> d8da5c3c
+
+  installArgoCd:
+    desc: Install Argo CD
+    cmds:
+      - kubectl create namespace argocd
+      - kubectl apply -n argocd -f https://raw.githubusercontent.com/argoproj/argo-cd/stable/manifests/install.yaml