--- conflicted
+++ resolved
@@ -84,30 +84,6 @@
     cmds:
       - kubectl delete -f templates/
 
-<<<<<<< HEAD
-  installVpa:
-    desc: Install Vertical Pod Autoscaler
-    cmds:
-      - git clone https://github.com/kubernetes/autoscaler.git
-      - cd autoscaler/vertical-pod-autoscaler
-      - git checkout origin/vpa-release-1.0
-      - REGISTRY=registry.k8s.io/autoscaling TAG=1.0.0 ./hack/vpa-process-yamls.sh apply
-
-  installMetricsServerHelm:
-    desc: Install metrics server using helm
-    cmds:
-      - helm repo add metrics-server https://kubernetes-sigs.github.io/metrics-server/
-
-  installMetricsServer:
-    desc: Install metrics server
-    cmds:
-      - kubectl apply -f https://github.com/kubernetes-sigs/metrics-server/releases/download/v0.7.1/components.yaml
-
-  enableMetricsAddon:
-    desc: Enable metrics addon in minikube
-    cmds:
-      - minikube addons enable metrics-server
-=======
   createChart:
     desc: Created a new Helm chart with all needed resources for news aggregator
     cmds:
@@ -145,4 +121,25 @@
   installTask:
     cmds:
       - go install github.com/go-task/task/v3/cmd/task@latest
->>>>>>> 0604013a
+  installVpa:
+    desc: Install Vertical Pod Autoscaler
+    cmds:
+      - git clone https://github.com/kubernetes/autoscaler.git
+      - cd autoscaler/vertical-pod-autoscaler
+      - git checkout origin/vpa-release-1.0
+      - REGISTRY=registry.k8s.io/autoscaling TAG=1.0.0 ./hack/vpa-process-yamls.sh apply
+
+  installMetricsServerHelm:
+    desc: Install metrics server using helm
+    cmds:
+      - helm repo add metrics-server https://kubernetes-sigs.github.io/metrics-server/
+
+  installMetricsServer:
+    desc: Install metrics server
+    cmds:
+      - kubectl apply -f https://github.com/kubernetes-sigs/metrics-server/releases/download/v0.7.1/components.yaml
+
+  enableMetricsAddon:
+    desc: Enable metrics addon in minikube
+    cmds:
+      - minikube addons enable metrics-server