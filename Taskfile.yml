--- conflicted
+++ resolved
@@ -102,7 +102,6 @@
   uninstallChart:
     desc: Uninstall the Helm chart from the Kubernetes cluster
     cmds:
-<<<<<<< HEAD
       - helm uninstall go-gator
 
   awsLogin:
@@ -168,7 +167,5 @@
     cmds:
       - for: [ awsLogin, operator:docker-build, cronJob:publish, goGatorImageEcrPush, goGatorChartEcrPush, day0EcrPush ]
         task: '{{.ITEM}}'
-=======
       - helm uninstall go-gator -n go-gator
-      - kubectl delete namespace go-gator
->>>>>>> 86a0870d
+      - kubectl delete namespace go-gator