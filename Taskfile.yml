--- conflicted
+++ resolved
@@ -84,7 +84,43 @@
     cmds:
       - kubectl delete -f templates/
 
-<<<<<<< HEAD
+  createChart:
+    desc: Created a new Helm chart with all needed resources for news aggregator
+    cmds:
+      - helm create go-gator
+
+  installChart:
+    desc: Install the Helm chart on the Kubernetes cluster
+    cmds:
+      - helm install go-gator go-gator
+
+  uninstallChart:
+    desc: Uninstall the Helm chart from the Kubernetes cluster
+    cmds:
+      - helm uninstall go-gator
+
+  installCertManager:
+    desc: Install cert-manager on the Kubernetes cluster using helm
+    cmds:
+      - helm repo add jetstack https://charts.jetstack.io --force-update
+      - helm install cert-manager jetstack/cert-manager --namespace cert-manager --create-namespace --version v1.15.2 --set crds.enabled=true
+
+  start:
+    cmds:
+      - minikube start
+      - kubectl apply -f https://github.com/cert-manager/cert-manager/releases/download/v1.15.3/cert-manager.yaml
+      - echo "Waiting for cert manager to working..."
+      - sleep 10
+      - cd operator
+      - make generate
+      - make manifests
+      - make install
+      - make deploy
+      - kubectl apply -f ../templates/
+
+  installTask:
+    cmds:
+      - go install github.com/go-task/task/v3/cmd/task@latest
   installVpa:
     desc: Install Vertical Pod Autoscaler
     cmds:
@@ -136,43 +172,4 @@
     deps:
       - ecr-build
     cmds:
-      - helm push go-gator-0.1.0.tgz oci://406477933661.dkr.ecr.us-east-2.amazonaws.com/qniw984/
-=======
-  createChart:
-    desc: Created a new Helm chart with all needed resources for news aggregator
-    cmds:
-      - helm create go-gator
-
-  installChart:
-    desc: Install the Helm chart on the Kubernetes cluster
-    cmds:
-      - helm install go-gator go-gator
-
-  uninstallChart:
-    desc: Uninstall the Helm chart from the Kubernetes cluster
-    cmds:
-      - helm uninstall go-gator
-
-  installCertManager:
-    desc: Install cert-manager on the Kubernetes cluster using helm
-    cmds:
-      - helm repo add jetstack https://charts.jetstack.io --force-update
-      - helm install cert-manager jetstack/cert-manager --namespace cert-manager --create-namespace --version v1.15.2 --set crds.enabled=true
-
-  start:
-    cmds:
-      - minikube start
-      - kubectl apply -f https://github.com/cert-manager/cert-manager/releases/download/v1.15.3/cert-manager.yaml
-      - echo "Waiting for cert manager to working..."
-      - sleep 10
-      - cd operator
-      - make generate
-      - make manifests
-      - make install
-      - make deploy
-      - kubectl apply -f ../templates/
-
-  installTask:
-    cmds:
-      - go install github.com/go-task/task/v3/cmd/task@latest
->>>>>>> 0604013a
+      - helm push go-gator-0.1.0.tgz oci://406477933661.dkr.ecr.us-east-2.amazonaws.com/qniw984/