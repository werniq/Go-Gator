--- conflicted
+++ resolved
@@ -1,8 +1,6 @@
 version: '3'
 
 env:
-  # this variables can be specified when running task like this
-  # task publish DOCKER_IMAGE_NAME=new-image-title DOCKER_IMAGE_TAG=1.0.1
   DOCKER_IMAGE_NAME: '{{ .DOCKER_IMAGE_NAME | default "go-gator" }}'
   DOCKER_USERNAME:   '{{ .DOCKER_USERNAME | default "qniw984" }}'
   DOCKER_IMAGE_TAG:  '{{ .DOCKER_IMAGE_TAG | default "latest" }}'
@@ -82,10 +80,6 @@
       - kubectl apply -f templates/
 
   undeploy:
-<<<<<<< HEAD
-    desc: Remove go-gator from kubernetes Cluster
-=======
     desc: Remove news aggregator from kubernetes Cluster
->>>>>>> 1d1126c6
     cmds:
       - kubectl delete -f templates/