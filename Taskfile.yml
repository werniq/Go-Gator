version: '3'

env:
  DOCKER_IMAGE_NAME: '{{ .DOCKER_IMAGE_NAME | default "go-gator" }}'
  DOCKER_USERNAME:   '{{ .DOCKER_USERNAME | default "qniw984" }}'
  DOCKER_IMAGE_TAG:  '{{ .DOCKER_IMAGE_TAG | default "latest" }}'
  DOCKERHUB_USERNAME: '{{ .DOCKER_LOGIN_USERNAME }}'
  DOCKERHUB_PASSWORD: '{{ .DOCKERHUB_PASSWORD }}'
  TESTDIR_NAME:      '{{ .TESTDIR_NAME | default "pkg_tests" }}'

tasks:
  fmt:
    desc: Format all code in all subdirectories
    cmds:
      - go fmt ./...

  vet:
    desc: Format all code in all subdirectories
    cmds:
      - go vet ./...

  clean:
    desc: Clean go mod dependencies
    cmds:
      - go mod tidy

  stch:
    desc: Run staticcheck
    cmds:
      - staticcheck ./...

  pre-launch:
    label: Prepare code before launching
    desc: Formats code, optimizes dependencies and runs staticcheck tool
    deps:
      - fmt
      - vet
      - clean
      - stch

  build:
    label: Build go-gator
    desc: Builds executable file for the server
    cmds:
      - go build

  run:
    label: Running go-gator
    desc: Run the application
    cmds:
      - go run .

  test:
    label: Run all tests in application
    desc: This task runs all available test files from all child folders
    cmd: |
      go test ./... -v

  docker-build:
    desc: Build the docker image using Dockerfile with go-gator as a name
    cmd: docker build -t {{ .DOCKER_IMAGE_NAME }} .

  docker-run:
    desc: Run docker image
    cmd: docker run {{ .DOCKER_IMAGE_NAME }}

  publish:
    label: Pushing image to dockerhub
    desc: Push docker image to dockerhub
    deps:
      - docker-build
    cmds:
      - docker login -u {{ .DOCKERHUB_USERNAME }} -p {{ .DOCKERHUB_PASSWORD }}
      - docker push {{ .DOCKER_USERNAME }}/{{ .DOCKER_IMAGE_NAME }}:{{ .DOCKER_IMAGE_TAG }}

  deploy:
    desc: Deploy news aggregator app on the Kubernetes cluster
    cmds:
      - kubectl apply -f templates/

  undeploy:
    desc: Remove news aggregator from kubernetes Cluster
    cmds:
      - kubectl delete -f templates/

  createChart:
    desc: Created a new Helm chart with all needed resources for news aggregator
    cmds:
      - helm create go-gator

  installChart:
    desc: Install the Helm chart on the Kubernetes cluster
    cmds:
      - helm install go-gator go-gator

  uninstallChart:
    desc: Uninstall the Helm chart from the Kubernetes cluster
    cmds:
      - helm uninstall go-gator

  installCertManager:
    desc: Install cert-manager on the Kubernetes cluster using helm
    cmds:
      - helm repo add jetstack https://charts.jetstack.io --force-update
      - helm install cert-manager jetstack/cert-manager --namespace cert-manager --create-namespace --version v1.15.2 --set crds.enabled=true

  start:
    cmds:
      - minikube start
      - kubectl apply -f https://github.com/cert-manager/cert-manager/releases/download/v1.15.3/cert-manager.yaml
      - echo "Waiting for cert manager to working..."
      - sleep 10
      - cd operator
      - make generate
      - make manifests
      - make install
      - make deploy
      - kubectl apply -f ../templates/

  installTask:
    cmds:
      - go install github.com/go-task/task/v3/cmd/task@latest
  installVpa:
    desc: Install Vertical Pod Autoscaler
    cmds:
      - git clone https://github.com/kubernetes/autoscaler.git
      - cd autoscaler/vertical-pod-autoscaler
      - git checkout origin/vpa-release-1.0
      - REGISTRY=registry.k8s.io/autoscaling TAG=1.0.0 ./hack/vpa-process-yamls.sh apply

  installMetricsServerHelm:
    desc: Install metrics server using helm
    cmds:
      - helm repo add metrics-server https://kubernetes-sigs.github.io/metrics-server/

  installMetricsServer:
    desc: Install metrics server
    cmds:
      - kubectl apply -f https://github.com/kubernetes-sigs/metrics-server/releases/download/v0.7.1/components.yaml

  enableMetricsAddon:
    desc: Enable metrics addon in minikube
    cmds:
<<<<<<< HEAD
      - minikube addons enable metrics-server

  aws-login:
    desc: Login to AWS CLI
    cmds:
      - aws ecr get-login-password --region us-east-2 | docker login --username AWS --password-stdin 406477933661.dkr.ecr.us-east-2.amazonaws.com

  img-ecr-build:
    desc: Build image for ECR
    cmds:
      - docker build -t qniw984/go-gator .
      - docker tag qniw984/go-gator 406477933661.dkr.ecr.us-east-2.amazonaws.com/qniw984/go-gator

  img-ecr-push:
    desc: Push image to ECR
    deps:
      - img-ecr-build
    cmds:
      - docker push 406477933661.dkr.ecr.us-east-2.amazonaws.com/qniw984/go-gator

  chart-ecr-build:
    desc: Build Helm chart for ECR
    cmds:
      - helm package go-gator

  chart-ecr-push:
    desc: Push image to ECR
    deps:
      - ecr-build
    cmds:
      - helm push go-gator-0.1.0.tgz oci://406477933661.dkr.ecr.us-east-2.amazonaws.com/qniw984/
=======
      - minikube addons enable metrics-server
>>>>>>> a6c9fb20
<|MERGE_RESOLUTION|>--- conflicted
+++ resolved
@@ -120,6 +120,7 @@
   installTask:
     cmds:
       - go install github.com/go-task/task/v3/cmd/task@latest
+
   installVpa:
     desc: Install Vertical Pod Autoscaler
     cmds:
@@ -141,7 +142,6 @@
   enableMetricsAddon:
     desc: Enable metrics addon in minikube
     cmds:
-<<<<<<< HEAD
       - minikube addons enable metrics-server
 
   aws-login:
@@ -172,7 +172,4 @@
     deps:
       - ecr-build
     cmds:
-      - helm push go-gator-0.1.0.tgz oci://406477933661.dkr.ecr.us-east-2.amazonaws.com/qniw984/
-=======
-      - minikube addons enable metrics-server
->>>>>>> a6c9fb20
+      - helm push go-gator-0.1.0.tgz oci://406477933661.dkr.ecr.us-east-2.amazonaws.com/qniw984/