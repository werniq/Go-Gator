version: '3'

env:
  DOCKER_IMAGE_NAME: '{{ .DOCKER_IMAGE_NAME | default "go-gator" }}'
  DOCKER_USERNAME:   '{{ .DOCKER_USERNAME | default "qniw984" }}'
<<<<<<< HEAD
  DOCKER_IMAGE_TAG:  '{{ .DOCKER_IMAGE_TAG | default "latest" }}'
=======
  DOCKER_IMAGE_TAG:  '{{ .DOCKER_IMAGE_TAG | default "1.3.0" }}'
  TESTDIR_NAME:      '{{ .TESTDIR_NAME | default "pkg_tests" }}'
>>>>>>> f742d7af
  DOCKERHUB_USERNAME: '{{ .DOCKER_LOGIN_USERNAME }}'
  DOCKERHUB_PASSWORD: '{{ .DOCKERHUB_PASSWORD }}'
  TESTDIR_NAME:      '{{ .TESTDIR_NAME | default "pkg_tests" }}'

tasks:
  fmt:
    desc: Format all code in all subdirectories
    cmds:
      - go fmt ./...

  vet:
    desc: Format all code in all subdirectories
    cmds:
      - go vet ./...

  clean:
    desc: Clean go mod dependencies
    cmds:
      - go mod tidy

  stch:
    desc: Run staticcheck
    cmds:
      - staticcheck ./...

  pre-launch:
    label: Prepare code before launching
    desc: Formats code, optimizes dependencies and runs staticcheck tool
    deps:
      - fmt
      - vet
      - clean
      - stch

  build:
    label: Build go-gator
    desc: Builds executable file for the server
    cmds:
      - go build

  run:
    label: Running go-gator
    desc: Run the application
    cmds:
      - go run .

  test:
    label: Run all tests in application
    desc: This task runs all available test files from all child folders
    # Compiling and running tests separately to handle relative paths correctly
    cmd: |
      go test ./... -v

  docker-build:
    desc: Build the docker image using Dockerfile with go-gator as a name
    cmd: docker build -t {{ .DOCKER_IMAGE_NAME }} .

  docker-run:
    desc: Run docker image
    cmd: docker run {{ .DOCKER_IMAGE_NAME }}

  publish:
    label: Pushing image to dockerhub
    desc: Push docker image to dockerhub
    deps:
     - docker-build
    cmds:
      - docker login -u {{ .DOCKERHUB_USERNAME }} -p {{ .DOCKERHUB_PASSWORD }}
      - docker push {{ .DOCKER_USERNAME }}/{{ .DOCKER_IMAGE_NAME }}:{{ .DOCKER_IMAGE_TAG }}

  deploy:
    desc: Deploy news aggregator app on the Kubernetes cluster
    cmds:
      - kubectl apply -f templates/

  undeploy:
    desc: Remove news aggregator from kubernetes Cluster
    cmds:
      - kubectl delete -f templates/

  start:
    cmds:
      - minikube start
      - kubectl apply -f https://github.com/cert-manager/cert-manager/releases/download/v1.15.3/cert-manager.yaml
      - echo "Waiting for cert manager to working..."
      - sleep 10
      - cd operator
      - make generate
      - make manifests
      - make install
      - make deploy
      - kubectl apply -f ../templates/

  installTask:
    cmds:
      - go install github.com/go-task/task/v3/cmd/task@latest<|MERGE_RESOLUTION|>--- conflicted
+++ resolved
@@ -3,12 +3,7 @@
 env:
   DOCKER_IMAGE_NAME: '{{ .DOCKER_IMAGE_NAME | default "go-gator" }}'
   DOCKER_USERNAME:   '{{ .DOCKER_USERNAME | default "qniw984" }}'
-<<<<<<< HEAD
   DOCKER_IMAGE_TAG:  '{{ .DOCKER_IMAGE_TAG | default "latest" }}'
-=======
-  DOCKER_IMAGE_TAG:  '{{ .DOCKER_IMAGE_TAG | default "1.3.0" }}'
-  TESTDIR_NAME:      '{{ .TESTDIR_NAME | default "pkg_tests" }}'
->>>>>>> f742d7af
   DOCKERHUB_USERNAME: '{{ .DOCKER_LOGIN_USERNAME }}'
   DOCKERHUB_PASSWORD: '{{ .DOCKERHUB_PASSWORD }}'
   TESTDIR_NAME:      '{{ .TESTDIR_NAME | default "pkg_tests" }}'
@@ -58,7 +53,6 @@
   test:
     label: Run all tests in application
     desc: This task runs all available test files from all child folders
-    # Compiling and running tests separately to handle relative paths correctly
     cmd: |
       go test ./... -v
 
