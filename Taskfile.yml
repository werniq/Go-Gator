--- conflicted
+++ resolved
@@ -84,7 +84,6 @@
     cmds:
       - kubectl delete -f templates/
 
-<<<<<<< HEAD
   createChart:
     desc: Created a new Helm chart with all needed resources for news aggregator
     cmds:
@@ -105,7 +104,7 @@
     cmds:
       - helm repo add jetstack https://charts.jetstack.io --force-update
       - helm install cert-manager jetstack/cert-manager --namespace cert-manager --create-namespace --version v1.15.2 --set crds.enabled=true
-=======
+
   start:
     cmds:
       - minikube start
@@ -121,5 +120,4 @@
 
   installTask:
     cmds:
-      - go install github.com/go-task/task/v3/cmd/task@latest
->>>>>>> 67fdd655
+      - go install github.com/go-task/task/v3/cmd/task@latest