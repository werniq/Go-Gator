version: '3'

env:
  # this variables can be specified when running task like this
  # task publish DOCKER_IMAGE_NAME=new-image-title DOCKER_IMAGE_TAG=1.0.1
  DOCKER_IMAGE_NAME: '{{ .DOCKER_IMAGE_NAME | default "go-gator" }}'
  DOCKER_USERNAME:   '{{ .DOCKER_USERNAME | default "qniw984" }}'
  DOCKER_IMAGE_TAG:  '{{ .DOCKER_IMAGE_TAG | default "latest" }}'
<<<<<<< HEAD
  TESTDIR_NAME:      '{{ .TESTDIR_NAME | default "pkg_tests" }}'

tasks:
  fmt-check:
    desc: Check if files in the project need formatting
    cmds:
      - go fmt ./... -l

=======
  DOCKERHUB_USERNAME: '{{ .DOCKER_LOGIN_USERNAME }}'
  DOCKERHUB_PASSWORD: '{{ .DOCKERHUB_PASSWORD }}'
  TESTDIR_NAME:      '{{ .TESTDIR_NAME | default "pkg_tests" }}'

tasks:
>>>>>>> 5465cdfe
  fmt:
    desc: Format all code in all subdirectories
    cmds:
      - go fmt ./...

  vet:
    desc: Format all code in all subdirectories
    cmds:
      - go vet ./...

  clean:
    desc: Clean go mod dependencies
    cmds:
      - go mod tidy

  stch:
    desc: Run staticcheck
    cmds:
      - staticcheck ./...

  pre-launch:
    label: Prepare code before launching
    desc: Formats code, optimizes dependencies and runs staticcheck tool
    deps:
      - fmt
      - vet
      - clean
      - stch

  build:
    label: Build go-gator
    desc: Builds executable file for the server
    cmds:
      - go build

  run:
    label: Running go-gator
    desc: Run the application
    cmds:
      - go run .

  test:
    label: Run all tests in application
    desc: This task runs all available test files from all child folders
<<<<<<< HEAD
    cmd: |
      go test ./... 
=======
    # Compiling and running tests separately to handle relative paths correctly
    cmd: |
      go test ./... -v
>>>>>>> 5465cdfe

  docker-build:
    desc: Build the docker image using Dockerfile with go-gator as a name
    cmd: docker build -t {{ .DOCKER_IMAGE_NAME }} .

  docker-run:
    desc: Run docker image
    cmd: docker run {{ .DOCKER_IMAGE_NAME }}

  publish:
    label: Pushing image to dockerhub
    desc: Push docker image to dockerhub
    deps:
<<<<<<< HEAD
      - docker-build
    cmds:
      - docker login
=======
     - docker-build
    cmds:
      - docker login -u {{ .DOCKERHUB_USERNAME }} -p {{ .DOCKERHUB_PASSWORD }}
>>>>>>> 5465cdfe
      - docker push {{ .DOCKER_USERNAME }}/{{ .DOCKER_IMAGE_NAME }}:{{ .DOCKER_IMAGE_TAG }}<|MERGE_RESOLUTION|>--- conflicted
+++ resolved
@@ -6,26 +6,15 @@
   DOCKER_IMAGE_NAME: '{{ .DOCKER_IMAGE_NAME | default "go-gator" }}'
   DOCKER_USERNAME:   '{{ .DOCKER_USERNAME | default "qniw984" }}'
   DOCKER_IMAGE_TAG:  '{{ .DOCKER_IMAGE_TAG | default "latest" }}'
-<<<<<<< HEAD
   TESTDIR_NAME:      '{{ .TESTDIR_NAME | default "pkg_tests" }}'
+  DOCKERHUB_USERNAME: '{{ .DOCKER_LOGIN_USERNAME }}'
+  DOCKERHUB_PASSWORD: '{{ .DOCKERHUB_PASSWORD }}'
 
 tasks:
   fmt-check:
     desc: Check if files in the project need formatting
     cmds:
       - go fmt ./... -l
-
-=======
-  DOCKERHUB_USERNAME: '{{ .DOCKER_LOGIN_USERNAME }}'
-  DOCKERHUB_PASSWORD: '{{ .DOCKERHUB_PASSWORD }}'
-  TESTDIR_NAME:      '{{ .TESTDIR_NAME | default "pkg_tests" }}'
-
-tasks:
->>>>>>> 5465cdfe
-  fmt:
-    desc: Format all code in all subdirectories
-    cmds:
-      - go fmt ./...
 
   vet:
     desc: Format all code in all subdirectories
@@ -66,14 +55,8 @@
   test:
     label: Run all tests in application
     desc: This task runs all available test files from all child folders
-<<<<<<< HEAD
     cmd: |
       go test ./... 
-=======
-    # Compiling and running tests separately to handle relative paths correctly
-    cmd: |
-      go test ./... -v
->>>>>>> 5465cdfe
 
   docker-build:
     desc: Build the docker image using Dockerfile with go-gator as a name
@@ -87,13 +70,7 @@
     label: Pushing image to dockerhub
     desc: Push docker image to dockerhub
     deps:
-<<<<<<< HEAD
       - docker-build
     cmds:
-      - docker login
-=======
-     - docker-build
-    cmds:
       - docker login -u {{ .DOCKERHUB_USERNAME }} -p {{ .DOCKERHUB_PASSWORD }}
->>>>>>> 5465cdfe
       - docker push {{ .DOCKER_USERNAME }}/{{ .DOCKER_IMAGE_NAME }}:{{ .DOCKER_IMAGE_TAG }}