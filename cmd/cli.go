package cmd

import (
	"github.com/spf13/cobra"
	"log"
)

// InitNewsAggregatorCmd initializes root cmd and attaches fetchNews command to our main command
func InitNewsAggregatorCmd() *cobra.Command {
	var rootCmd = &cobra.Command{
		Use:   "go-gator",
		Short: "Aggregate news from various sources",
		Long: "Fetch latest and filtered news from different sources: NYT, BBC, ABC, etc. \n " +
			"Filter them by topic, key words, country, and timestamp",
		Version: "0.0.3",

		Run: func(cmd *cobra.Command, args []string) {
<<<<<<< HEAD
			log.Println("[Go Gator] is a news fetching tool build in golang\n",
				"Fetch news from multiple sources by running command `fetch`")
=======
			log.Println("[Go Gator] This program is dynamically fetching news from the internet\n" +
				"Run the [fetch] command to retrieve the latest news, and include any arguments if you wish!")
>>>>>>> 729626d9
		},
	}
	rootCmd.AddCommand(FetchNewsCmd())

	return rootCmd
}<|MERGE_RESOLUTION|>--- conflicted
+++ resolved
@@ -15,13 +15,8 @@
 		Version: "0.0.3",
 
 		Run: func(cmd *cobra.Command, args []string) {
-<<<<<<< HEAD
-			log.Println("[Go Gator] is a news fetching tool build in golang\n",
-				"Fetch news from multiple sources by running command `fetch`")
-=======
 			log.Println("[Go Gator] This program is dynamically fetching news from the internet\n" +
 				"Run the [fetch] command to retrieve the latest news, and include any arguments if you wish!")
->>>>>>> 729626d9
 		},
 	}
 	rootCmd.AddCommand(FetchNewsCmd())
