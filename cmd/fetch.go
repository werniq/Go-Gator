package cmd

import (
	"github.com/spf13/cobra"
	"gogator/cmd/filters"
	"gogator/cmd/parsers"
	"gogator/cmd/templates"
	"gogator/cmd/types"
	"gogator/cmd/validator"
	"log"
<<<<<<< HEAD
	"newsaggr/cmd/filters"
	"newsaggr/cmd/parsers"
	"newsaggr/cmd/templates"
	"newsaggr/cmd/types"
	"newsaggr/cmd/validator"
	"strings"
=======
>>>>>>> 729626d9
)

const (
	KeywordFlag  = "keywords"
	DateFromFlag = "date-from"
	DateEndFlag  = "date-end"
	SourcesFlag  = "sources"
)

<<<<<<< HEAD
var errorMessages = map[string]string{
	"flag accessed but not defined": "Unsupported flag: ",
}

// FetchNewsCmd attaches fetchNews command to rootCmd
=======
// FetchNewsCmd initializes and returns command to fetch news
// This command opens prepared files and parses their data into an array of articles.
//
// It accepts few flags: keywords, date-from, date-end, and sources.
// All of them will be used to filter retrieved news, if asked:
// Filtering by keyword will remove all articles that do not contain provided keywords. Should be separated by ','
// Date-From and Date-End are used to validate article publishing date: it will be included if it falls in range
// specified ones
// Sources flag will be defining from what sources you want to get articles from: ABC, BBC, Usa Today, Washington Times
// or all from above.
>>>>>>> 729626d9
func FetchNewsCmd() *cobra.Command {
	fetchNews := &cobra.Command{}
	fetchNews.Flags().String(KeywordFlag, "", "Topic on which news will be fetched (if empty, all news will be fetched, regardless of the theme). Separate them with ',' ")
	fetchNews.Flags().String(DateFromFlag, "", "Retrieve news based on their published date | Format 2024-05-24")
	fetchNews.Flags().String(DateEndFlag, "", "Retrieve news, where published date is not more then this value | Format 2024-05-24")
	fetchNews.Flags().String(SourcesFlag, "", "Supported sources: [abc, bbc, nbc, usatoday, washingtontimes]")

	fetchNews.Use = "fetch"
	fetchNews.Short = "Fetching news from downloaded data"
	fetchNews.Long = "This command parses HTML, XML and JSON files sorts them by given arguments, and returns list of news" +
		"based on mentioned flags"

	fetchNews.Run = func(cmd *cobra.Command, args []string) {
		// retrieve optional parameters
		keywords, err := cmd.Flags().GetString(KeywordFlag)
		err = validator.CheckFlagErr(err)
		if err != nil {
			log.Fatalln(err)
		}

		dateFrom, err := cmd.Flags().GetString(DateFromFlag)
		err = validator.CheckFlagErr(err)
		if err != nil {
			log.Fatalln(err)

		}

<<<<<<< HEAD
		err = validator.ByDate(dateFrom)
=======
		dateEnd, err := cmd.Flags().GetString(DateEndFlag)
		err = validator.CheckFlagErr(err)
>>>>>>> 729626d9
		if err != nil {
			log.Fatalln(err)

		}

<<<<<<< HEAD
		err = validator.ByDate(dateEnd)
=======
		sources, err := cmd.Flags().GetString(SourcesFlag)
		err = validator.CheckFlagErr(err)
>>>>>>> 729626d9
		if err != nil {
			log.Fatalln(err)
		}

<<<<<<< HEAD
		err = validator.BySources(sources)
=======
		err = validator.Validate(dateFrom, dateEnd, sources)
>>>>>>> 729626d9
		if err != nil {
			log.Fatalln(err)
		}

<<<<<<< HEAD
		// Split and validate sources
		f := types.NewFilteringParams(keywords, dateFrom, dateEnd, sources)
=======
		f := types.NewFilteringParams(keywords, dateFrom, dateEnd)
>>>>>>> 729626d9

		news, err := parsers.ParseBySource(sources)
		if err != nil {
			log.Fatalln("Error parsing news: ", err)
		}

		news = filters.Apply(news, f)

		err = templates.PrintTemplate(f, news)
		if err != nil {
			log.Fatalln(err)
		}
	}

	return fetchNews
}

func checkFlagErr(err error) {
	if err != nil {
		for substr, msg := range errorMessages {
			if strings.Contains(err.Error(), substr) {
				log.Fatalln(msg, err)
				return
			}
		}

		log.Fatalln("Error parsing flags: ", err)
	}
}<|MERGE_RESOLUTION|>--- conflicted
+++ resolved
@@ -8,15 +8,7 @@
 	"gogator/cmd/types"
 	"gogator/cmd/validator"
 	"log"
-<<<<<<< HEAD
-	"newsaggr/cmd/filters"
-	"newsaggr/cmd/parsers"
-	"newsaggr/cmd/templates"
-	"newsaggr/cmd/types"
-	"newsaggr/cmd/validator"
 	"strings"
-=======
->>>>>>> 729626d9
 )
 
 const (
@@ -26,13 +18,10 @@
 	SourcesFlag  = "sources"
 )
 
-<<<<<<< HEAD
 var errorMessages = map[string]string{
 	"flag accessed but not defined": "Unsupported flag: ",
 }
 
-// FetchNewsCmd attaches fetchNews command to rootCmd
-=======
 // FetchNewsCmd initializes and returns command to fetch news
 // This command opens prepared files and parses their data into an array of articles.
 //
@@ -43,7 +32,6 @@
 // specified ones
 // Sources flag will be defining from what sources you want to get articles from: ABC, BBC, Usa Today, Washington Times
 // or all from above.
->>>>>>> 729626d9
 func FetchNewsCmd() *cobra.Command {
 	fetchNews := &cobra.Command{}
 	fetchNews.Flags().String(KeywordFlag, "", "Topic on which news will be fetched (if empty, all news will be fetched, regardless of the theme). Separate them with ',' ")
@@ -59,54 +47,32 @@
 	fetchNews.Run = func(cmd *cobra.Command, args []string) {
 		// retrieve optional parameters
 		keywords, err := cmd.Flags().GetString(KeywordFlag)
-		err = validator.CheckFlagErr(err)
+		checkFlagErr(err)
+
+		dateFrom, err := cmd.Flags().GetString(DateFromFlag)
+		checkFlagErr(err)
+
+		dateEnd, err := cmd.Flags().GetString(DateEndFlag)
+		checkFlagErr(err)
+
+		sources, err := cmd.Flags().GetString(SourcesFlag)
+		checkFlagErr(err)
+
+		// Validate user arguments
+		if dateEnd != "" && dateFrom != "" {
+			if dateFrom > dateEnd {
+				log.Fatalln("Date from can not be after date end.")
+			}
+		}
+
+		v := &validator.ArgValidator{}
+		err = v.Validate(sources, dateFrom, dateEnd)
 		if err != nil {
 			log.Fatalln(err)
 		}
 
-		dateFrom, err := cmd.Flags().GetString(DateFromFlag)
-		err = validator.CheckFlagErr(err)
-		if err != nil {
-			log.Fatalln(err)
-
-		}
-
-<<<<<<< HEAD
-		err = validator.ByDate(dateFrom)
-=======
-		dateEnd, err := cmd.Flags().GetString(DateEndFlag)
-		err = validator.CheckFlagErr(err)
->>>>>>> 729626d9
-		if err != nil {
-			log.Fatalln(err)
-
-		}
-
-<<<<<<< HEAD
-		err = validator.ByDate(dateEnd)
-=======
-		sources, err := cmd.Flags().GetString(SourcesFlag)
-		err = validator.CheckFlagErr(err)
->>>>>>> 729626d9
-		if err != nil {
-			log.Fatalln(err)
-		}
-
-<<<<<<< HEAD
-		err = validator.BySources(sources)
-=======
-		err = validator.Validate(dateFrom, dateEnd, sources)
->>>>>>> 729626d9
-		if err != nil {
-			log.Fatalln(err)
-		}
-
-<<<<<<< HEAD
 		// Split and validate sources
 		f := types.NewFilteringParams(keywords, dateFrom, dateEnd, sources)
-=======
-		f := types.NewFilteringParams(keywords, dateFrom, dateEnd)
->>>>>>> 729626d9
 
 		news, err := parsers.ParseBySource(sources)
 		if err != nil {
