--- conflicted
+++ resolved
@@ -3,13 +3,9 @@
 import (
 	"bytes"
 	"github.com/PuerkitoBio/goquery"
-<<<<<<< HEAD
+	"gogator/cmd/types"
 	"io"
 	"net/http"
-	"newsaggr/cmd/types"
-=======
-	"gogator/cmd/types"
->>>>>>> 729626d9
 	"strings"
 )
 
