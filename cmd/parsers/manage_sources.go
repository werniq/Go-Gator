package parsers

import (
	"encoding/json"
	"errors"
	"gogator/cmd/types"
	"io"
	"os"
	"path/filepath"
)

var (
	// g is Parsing factory.
	// These are custom types which will be used for parsers initialization for
	// different data formats
	g ParsingFactory

	// StoragePath is the path to folder with all data from application
	StoragePath string

	// sourceToEndpoint maps source names (as strings) to their corresponding filenames
	sourceToEndpoint = map[string]string{
		WashingtonTimes: "https://www.washingtontimes.com/rss/headlines/news/world",
		ABC:             "https://abcnews.go.com/abcnews/internationalheadlines",
		BBC:             "https://feeds.bbci.co.uk/news/rss.xml",
		UsaToday:        "https://usatoday.com",
	}

	// sourceToParser maps source names to their corresponding parser instances
	// The parser are created using ParsingFactory
	sourceToParser = map[string]Parser{
		UsaToday:        g.HtmlParser(UsaToday),
		ABC:             g.XmlParser(ABC),
		BBC:             g.XmlParser(BBC),
		WashingtonTimes: g.XmlParser(WashingtonTimes),
	}
)

const (
	// ErrNoSource is thrown when wrong source name was provided
	ErrNoSource = "no source was detected. please, create source first"

	// ErrSourceExists is thrown when were provided source name that already exists
	ErrSourceExists = "this source already exists"
)

// AddNewSource inserts new source to available sources list and determines the appropriate Parser for it
//
// Throws an error, if the source was already registered previously.
func AddNewSource(format, source, endpoint string) error {
	if _, exists := sourceToEndpoint[source]; exists {
		return errors.New(ErrSourceExists)
	}
	sourceToEndpoint[source] = endpoint
	sourceToParser[source] = determineParser(format, source)

	err := UpdateSourceFile()
	if err != nil {
		return err
	}

	return nil
}

// GetAllSources returns all available sources
func GetAllSources() map[string]string {
	return sourceToEndpoint
}

// GetSourceDetailed returns detailed information about source
func GetSourceDetailed(source string) types.Source {
	return types.Source{
		Name:     source,
		Format:   determineFormat(sourceToParser[source], source),
		Endpoint: sourceToEndpoint[source],
	}
}

// UpdateSourceEndpoint updates endpoint for the given source
//
// Throws an error, if provided source not exists
func UpdateSourceEndpoint(source, newEndpoint string) error {
	if _, exists := sourceToParser[source]; exists {
		return errors.New(ErrNoSource)
	}

	sourceToEndpoint[source] = newEndpoint
	err := UpdateSourceFile()
	if err != nil {
		return err
	}

	return nil
}

// UpdateSourceFormat updates format for the given source
//
// Throws an error, if provided source not exists
func UpdateSourceFormat(source, format string) error {
	if _, exists := sourceToParser[source]; exists {
		return errors.New(ErrNoSource)
	}

	sourceToParser[source] = determineParser(format, source)
	err := UpdateSourceFile()
	if err != nil {
		return err
	}

	return nil
}

// DeleteSource removes source from the map
func DeleteSource(source string) error {
	if _, exists := sourceToEndpoint[source]; exists {
		delete(sourceToEndpoint, source)
		delete(sourceToParser, source)

		err := UpdateSourceFile()
		if err != nil {
			return err
		}
	} else {
		return errors.New(ErrNoSource)
	}

	return nil
}

// LoadSourcesFile initializes sourceToParser and sourceToEndpoint with data stored in
// sources.json file.
func LoadSourcesFile() error {
	cwdPath, err := os.Getwd()
	if err != nil {
		return err
	}

	sourcesFilepath := filepath.Join(cwdPath, StoragePath, sourcesFile)

	file, err := os.Open(sourcesFilepath)
	if err != nil {
		return err
	}

	sourcesFileData, err := io.ReadAll(file)
	if err != nil {
		return err
	}
	if sourcesFileData == nil {
		return nil
	}

	var sources []types.Source
	err = json.Unmarshal(sourcesFileData, &sources)
	if err != nil {
		return err
	}

	for _, s := range sources {
		sourceToParser[s.Name] = determineParser(s.Format, s.Name)
		sourceToEndpoint[s.Name] = s.Endpoint
	}

	return nil
}

// UpdateSourceFile initializes or updates a file with all information about sources.
// It creates the file if it doesn't exist, and updates its content if it does.
//
// Returns an error if the current working directory cannot be retrieved,
// the file cannot be created or opened,
// or if the file content cannot be written or closed properly.
func UpdateSourceFile() error {
	cwdPath, err := os.Getwd()
	if err != nil {
		return err
	}

	sourcesFilePath := filepath.Join(cwdPath, StoragePath, sourcesFile)

	file, err := os.Create(sourcesFilePath)
	if err != nil {
		switch {
		case errors.Is(err, os.ErrExist):
<<<<<<< HEAD
			_, err = os.Open(f)
=======
			file, err = os.Open(sourcesFilePath)
>>>>>>> 5465cdfe
		case err != nil:
			return err
		}

		return err
	}

	var sources []types.Source
	for key, val := range sourceToEndpoint {
		sources = append(sources, types.Source{
			Name:     key,
			Format:   determineFormat(sourceToParser[key], key),
			Endpoint: val,
		})
	}

	sourcesFileData, err := json.Marshal(sources)
	if err != nil {
		return err
	}

	_, err = file.Write(sourcesFileData)
	if err != nil {
		return err
	}

	err = file.Close()
	if err != nil {
		return err
	}

	return nil
}

// determineParser is used to determine which parser we will need for that source
func determineParser(format, source string) Parser {
	switch format {
	case "json":
		return JsonParser{Source: source}
	case "xml":
		return XMLParser{Source: source}
	case "html":
		return HtmlParser{Source: source}
	}
	return nil
}

// determineParser is used to determine which format we will use based on the Parser
func determineFormat(p Parser, source string) string {
	switch p {
	case JsonParser{Source: source}:
		return "json"
	case XMLParser{Source: source}:
		return "xml"
	case HtmlParser{Source: source}:
		return "html"
	}
	return ""
}<|MERGE_RESOLUTION|>--- conflicted
+++ resolved
@@ -182,11 +182,7 @@
 	if err != nil {
 		switch {
 		case errors.Is(err, os.ErrExist):
-<<<<<<< HEAD
 			_, err = os.Open(f)
-=======
-			file, err = os.Open(sourcesFilePath)
->>>>>>> 5465cdfe
 		case err != nil:
 			return err
 		}
