package parsers

import (
	"gogator/cmd/filters"
	"gogator/cmd/types"
	"io"
<<<<<<< HEAD
	"log"
	"newsaggr/cmd/types"
=======
>>>>>>> 729626d9
	"os"
	"path/filepath"
	"strings"
	"sync"
)

// Parser interface will be used to implement parsers
//
// It provides a Parse method, which is used to open json, xml or html file
// retrieve all data from it, and parse into an array of articles.
// Returns an error, if file not exists, or error while decoding data.
type Parser interface {
	Parse() ([]types.News, error)
}

var (
	// g and f are Parsing and instruction factories.
	// These are custom types which will be used for parsers initialization for
	// different data formats, and applying filters to retrieved data
	g ParsingFactory
<<<<<<< HEAD

	// sourceToEndpoint maps source names (as strings) to their corresponding filenames
	sourceToEndpoint = map[string]string{
		WashingtonTimes: "https://www.washingtontimes.com/rss/headlines/news/world",
		ABC:             "https://abcnews.go.com/abcnews/internationalheadlines",
		BBC:             "https://feeds.bbci.co.uk/news/rss.xml",
		UsaToday:        "https://usatoday.com",
		//NbcNews:         "nbc-news.json",
=======
	f filters.InstructionFactory

	// sourceToFile maps source names (as strings) to their corresponding filenames
	sourceToFile = map[string]string{
		WashingtonTimes: "/washington-times.xml",
		ABC:             "/abc.xml",
		BBC:             "/bbc.xml",
		UsaToday:        "/usa-today.html",
		NbcNews:         "/nbc-news.json",
>>>>>>> 729626d9
	}

	// sourceToParser maps source names to their corresponding parser instances
	// The parser are created using ParsingFactory
	sourceToParser = map[string]Parser{
<<<<<<< HEAD
		//NbcNews:         g.JsonParser("nbc-news.json"),
=======
		NbcNews:         g.JsonParser(NbcNews),
>>>>>>> 729626d9
		UsaToday:        g.HtmlParser(UsaToday),
		ABC:             g.XmlParser(ABC),
		BBC:             g.XmlParser(BBC),
		WashingtonTimes: g.XmlParser(WashingtonTimes),
	}

	// PathToDataDir is used to join path from current working directory to data dir
	PathToDataDir = "\\cmd\\parsers\\data\\"
)

// Define Sources
const (
	NbcNews         = "nbc"
	UsaToday        = "usatoday"
	ABC             = "abc"
	BBC             = "bbc"
	WashingtonTimes = "washingtontimes"

	AllSources = ""

	CmdDir = "cmd"

	ParsersDir = "parsers"

	DataDir = "data"

	sourcesFile = "sources.json"
)

// ParseBySource returns all news in particular source. If source is equal to "all", news will be
// retrieved from all sources
func ParseBySource(source string) ([]types.News, error) {
	var (
		news       []types.News
		wg         sync.WaitGroup
		mu         sync.Mutex
		errChannel = make(chan error, 1)
	)

	collectNews := func(p Parser) {
		defer wg.Done()
		n, err := p.Parse()
		if err != nil {
			select {
			case errChannel <- err:
			default:
			}
			return
		}
		mu.Lock()
		news = append(news, n...)
		mu.Unlock()
	}

	if source == "" {
		for _, p := range sourceToParser {
			wg.Add(1)
			go collectNews(p)
		}
	} else {
		sources := strings.Split(source, ",")
		for _, s := range sources {
			if p, exists := sourceToParser[s]; exists {
				wg.Add(1)
				go collectNews(p)
			}
		}
	}

	wg.Wait()
	close(errChannel)

	if err, ok := <-errChannel; ok {
		return nil, err
	}

	return news, nil
}

// extractFileData reads data from file $filename and returns its content
func extractFileData(filename string) ([]byte, error) {
	cwdPath, err := os.Getwd()
	if err != nil {
		return nil, err
	}
<<<<<<< HEAD

	f := filepath.Join(cwdPath, CmdDir, ParsersDir, DataDir, filename)
	log.Println(f)

	file, err := os.Open(f)
=======
	cwd = filepath.Join(cwd, "data", filename)

	file, err := os.Open(cwd)
>>>>>>> 729626d9
	if err != nil {
		return nil, err
	}

	data, err := io.ReadAll(file)
	if err != nil {
		return nil, err
	}

	err = file.Close()
	if err != nil {
		return nil, err
	}

	return data, nil
}<|MERGE_RESOLUTION|>--- conflicted
+++ resolved
@@ -1,14 +1,8 @@
 package parsers
 
 import (
-	"gogator/cmd/filters"
 	"gogator/cmd/types"
 	"io"
-<<<<<<< HEAD
-	"log"
-	"newsaggr/cmd/types"
-=======
->>>>>>> 729626d9
 	"os"
 	"path/filepath"
 	"strings"
@@ -29,7 +23,6 @@
 	// These are custom types which will be used for parsers initialization for
 	// different data formats, and applying filters to retrieved data
 	g ParsingFactory
-<<<<<<< HEAD
 
 	// sourceToEndpoint maps source names (as strings) to their corresponding filenames
 	sourceToEndpoint = map[string]string{
@@ -38,8 +31,7 @@
 		BBC:             "https://feeds.bbci.co.uk/news/rss.xml",
 		UsaToday:        "https://usatoday.com",
 		//NbcNews:         "nbc-news.json",
-=======
-	f filters.InstructionFactory
+	}
 
 	// sourceToFile maps source names (as strings) to their corresponding filenames
 	sourceToFile = map[string]string{
@@ -48,17 +40,13 @@
 		BBC:             "/bbc.xml",
 		UsaToday:        "/usa-today.html",
 		NbcNews:         "/nbc-news.json",
->>>>>>> 729626d9
 	}
 
 	// sourceToParser maps source names to their corresponding parser instances
 	// The parser are created using ParsingFactory
 	sourceToParser = map[string]Parser{
-<<<<<<< HEAD
 		//NbcNews:         g.JsonParser("nbc-news.json"),
-=======
 		NbcNews:         g.JsonParser(NbcNews),
->>>>>>> 729626d9
 		UsaToday:        g.HtmlParser(UsaToday),
 		ABC:             g.XmlParser(ABC),
 		BBC:             g.XmlParser(BBC),
@@ -144,17 +132,10 @@
 	if err != nil {
 		return nil, err
 	}
-<<<<<<< HEAD
 
 	f := filepath.Join(cwdPath, CmdDir, ParsersDir, DataDir, filename)
-	log.Println(f)
 
 	file, err := os.Open(f)
-=======
-	cwd = filepath.Join(cwd, "data", filename)
-
-	file, err := os.Open(cwd)
->>>>>>> 729626d9
 	if err != nil {
 		return nil, err
 	}
