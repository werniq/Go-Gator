package parsers

import (
	"encoding/xml"
<<<<<<< HEAD
	"io"
	"net/http"
	"newsaggr/cmd/types"
=======
	"gogator/cmd/types"
>>>>>>> 729626d9
)

type XMLParser struct {
	Source string
}

// Parse function is required for XMLParser struct, in order to implement NewsParser interface, for data formatted in xml
func (xp XMLParser) Parse() ([]types.News, error) {
	res, err := http.Get(sourceToEndpoint[xp.Source])
	if err != nil {
		return nil, err
	}

	var news []types.RSS

	body, err := io.ReadAll(res.Body)
	if err != nil {
		return nil, err
	}

	err = xml.Unmarshal(body, &news)
	if err != nil {
		return nil, err
	}

	articles := news[0].Channel.Items

	for i := 0; i <= len(articles)-1; i++ {
		articles[i].Publisher = xp.Source
	}

	return articles, nil
}<|MERGE_RESOLUTION|>--- conflicted
+++ resolved
@@ -2,13 +2,9 @@
 
 import (
 	"encoding/xml"
-<<<<<<< HEAD
+	"gogator/cmd/types"
 	"io"
 	"net/http"
-	"newsaggr/cmd/types"
-=======
-	"gogator/cmd/types"
->>>>>>> 729626d9
 )
 
 type XMLParser struct {
