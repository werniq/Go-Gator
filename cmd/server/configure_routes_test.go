package server

import (
	"bytes"
	"github.com/gin-gonic/gin"
	"github.com/stretchr/testify/assert"
	"net/http"
	"net/http/httptest"
	"testing"
)

func TestSetupRoutes(t *testing.T) {
	tests := []struct {
		name       string
		method     string
		url        string
		statusCode int
	}{
		{"GET /news", "GET", "/non-existent", http.StatusNotFound},
		{"GET /admin/sources", "GET", "/admin/sources", http.StatusOK},
<<<<<<< HEAD
		{"GET /admin/sources", "POST", "/admin/sources", http.StatusOK},
		{"GET /admin/sources", "PUT", "/admin/sources", http.StatusOK},
		{"GET /admin/sources", "DELETE", "/admin/sources", http.StatusOK},
		{"GET /admin/sources", "GET", "/news", http.StatusOK},
=======
		{"PUT /admin/sources", "PUT", "/admin/sources", http.StatusOK},
		{"POST /admin/sources", "POST", "/admin/sources", http.StatusOK},
		{"DELETE /admin/sources", "DELETE", "/admin/sources", http.StatusOK},
		{"GET /news", "GET", "/news", http.StatusOK},
		{"POST /news", "GET", "/news", http.StatusNotFound},
		{"DELETE /news", "GET", "/news", http.StatusNotFound},
>>>>>>> 5465cdfe
	}

	gin.SetMode(gin.TestMode)
	server := gin.Default()
	setupRoutes(server)

	for _, tt := range tests {
		t.Run(tt.name, func(t *testing.T) {
			req, _ := http.NewRequest(tt.method, tt.url, bytes.NewBuffer([]byte{}))

			resp := httptest.NewRecorder()
			server.ServeHTTP(resp, req)

			assert.Equal(t, tt.statusCode, resp.Code)
		})
	}
}<|MERGE_RESOLUTION|>--- conflicted
+++ resolved
@@ -18,19 +18,12 @@
 	}{
 		{"GET /news", "GET", "/non-existent", http.StatusNotFound},
 		{"GET /admin/sources", "GET", "/admin/sources", http.StatusOK},
-<<<<<<< HEAD
-		{"GET /admin/sources", "POST", "/admin/sources", http.StatusOK},
-		{"GET /admin/sources", "PUT", "/admin/sources", http.StatusOK},
-		{"GET /admin/sources", "DELETE", "/admin/sources", http.StatusOK},
-		{"GET /admin/sources", "GET", "/news", http.StatusOK},
-=======
 		{"PUT /admin/sources", "PUT", "/admin/sources", http.StatusOK},
 		{"POST /admin/sources", "POST", "/admin/sources", http.StatusOK},
 		{"DELETE /admin/sources", "DELETE", "/admin/sources", http.StatusOK},
 		{"GET /news", "GET", "/news", http.StatusOK},
 		{"POST /news", "GET", "/news", http.StatusNotFound},
 		{"DELETE /news", "GET", "/news", http.StatusNotFound},
->>>>>>> 5465cdfe
 	}
 
 	gin.SetMode(gin.TestMode)
