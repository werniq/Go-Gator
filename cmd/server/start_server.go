--- conflicted
+++ resolved
@@ -1,53 +1,33 @@
 package server
 
 import (
-	"context"
 	"errors"
 	"flag"
 	"fmt"
 	"github.com/gin-gonic/gin"
 	parsers "gogator/cmd/parsers"
-	v1 "k8s.io/api/core/v1"
 	"os"
 	"path/filepath"
-	"sigs.k8s.io/controller-runtime/pkg/client"
-	"sigs.k8s.io/controller-runtime/pkg/client/config"
 	"strings"
-	"time"
 )
 
 var (
 	// defaultCertsPath is default path to server
 	defaultCertsPath = filepath.Join("cmd", "server", "certs")
-<<<<<<< HEAD
-
-	// defaultDataDirPath is a default path to the directory where all data will be stored
-	defaultDataDirPath = filepath.Join("cmd", "parsers", "data")
-	//defaultDataDirPath = "/tmp/"
-
-	k8sClient client.Client
-=======
->>>>>>> eba6a936
 )
 
 const (
 	// defaultServerPort is a default port on which this server will be running
 	defaultServerPort = 443
 
-	// defaultCertificatesNamespace is a default namespace where certificates are stored
-	defaultCertificatesNamespace = "go-gator"
-
-	// defaultSecretName is a default name of the secret where certificates are stored
-	defaultSecretName = "test-ca-secret"
+	// defaultCertName represents default name of server's certificate file
+	defaultCertName = "certificate.pem"
 
 	// defaultPrivateKey identifies the default name of server's private key
-	defaultPrivateKey = "tls.key"
-
-	// defaultCertName represents default name of server's certificate file
-	defaultCertName = "tls.crt"
+	defaultPrivateKey = "key.pem"
 
 	// errNotSpecified helps us to check if error was related to initializing sources file
-	errNotSpecified = "no such file or directory"
+	errNotSpecified = "The system cannot find the file specified."
 
 	// errInitializingSources is thrown when func responsible for initialization of sources fails
 	errInitializingSources = "Error initializing sources file: "
@@ -55,7 +35,8 @@
 
 // ConfAndRun initializes and runs an HTTPS server using the Gin framework.
 // This function sets up server routes and handlers, and starts the server
-// on a user-specified port or defaults to port 443.
+// on a user-specified port or defaults to port 443. It also launches a concurrent job
+// which is fetching news feeds at a specified frequency.
 //
 // Optional parameters (specified via flags):
 // / -p (serverPort): Specifies the port on which the server will run. Defaults to 443 if not specified.
@@ -90,16 +71,10 @@
 		"Absolute path to the certificate for the HTTPs server")
 	flag.StringVar(&keyFile, "k", filepath.Join(cwdPath, defaultCertsPath, defaultPrivateKey),
 		"Absolute path to the private key for the HTTPs server")
-	flag.StringVar(&storagePath, "fs", defaultDataDirPath,
+	flag.StringVar(&storagePath, "fs", filepath.Join(parsers.CmdDir, parsers.ParsersDir, parsers.DataDir),
 		"Path to directory where all data will be stored")
 	flag.Parse()
 
-	c := config.GetConfigOrDie()
-
-	k8sClient, err = client.New(c, client.Options{})
-	if err != nil {
-		return err
-	}
 	parsers.StoragePath = storagePath
 
 	err = parsers.LoadSourcesFile()
@@ -116,58 +91,10 @@
 
 	setupRoutes(server)
 
-	certPath, keyPath, err := loadCertsFromSecrets()
+	err = server.RunTLS(fmt.Sprintf(":%d", serverPort),
+		certFile,
+		keyFile)
 
-	err = server.RunTLS(fmt.Sprintf(":%d", serverPort),
-		certPath,
-		keyPath)
-	if err != nil {
-		return err
-	}
-
-	return nil
-}
-
-// loadCertsFromSecrets loads certificates from Kubernetes secrets
-func loadCertsFromSecrets() (string, string, error) {
-	ctx, cancel := context.WithTimeout(context.Background(), time.Second*5)
-	defer cancel()
-
-	var k8sSecret v1.Secret
-	err := k8sClient.Get(ctx, client.ObjectKey{
-		Name: defaultSecretName,
-	}, &k8sSecret)
-	if err != nil {
-		return "", "", err
-	}
-
-	certData := k8sSecret.Data[defaultCertName]
-	keyData := k8sSecret.Data[defaultPrivateKey]
-
-	cwdPath, err := os.Getwd()
-	if err != nil {
-		return "", "", err
-
-	}
-
-	defaultCertPath := filepath.Join(cwdPath, defaultCertsPath, defaultCertName)
-	err = createFileFromDataAndPath(certData, defaultCertPath)
-	if err != nil {
-		return "", "", err
-	}
-
-	defaultPrivateKeyPath := filepath.Join(cwdPath, defaultCertsPath, defaultPrivateKey)
-	err = createFileFromDataAndPath(keyData, defaultPrivateKeyPath)
-	if err != nil {
-		return "", "", err
-	}
-
-	return defaultCertPath, defaultPrivateKeyPath, nil
-}
-
-// createFileFromDataAndPath creates a file based on given file data and path
-func createFileFromDataAndPath(fileData []byte, filepath string) error {
-	err := os.WriteFile(filepath, fileData, 0644)
 	if err != nil {
 		return err
 	}
