--- conflicted
+++ resolved
@@ -42,7 +42,6 @@
 	errInitializingSources = "Error initializing sources file: "
 )
 
-<<<<<<< HEAD
 const (
 	// DevAddr constant describes the port on which server will operate in Development environment
 	DevAddr = ":8080"
@@ -57,9 +56,6 @@
 	KeyFile = "key.pem"
 )
 
-// ConfAndRun initializes HTTPS server using gin framework, then attaches routes and handlers to it, and runs
-// server on the port specified by user, or default - 443
-=======
 // ConfAndRun initializes and runs an HTTPS server using the Gin framework.
 // This function sets up server routes and handlers, and starts the server
 // on a user-specified port or defaults to port 443. It also launches a concurrent job
@@ -72,7 +68,6 @@
 // / -c (certFile): Specifies the absolute path to the certificate file for the HTTPS server. Defaults to a predefined path if not specified.
 // / -k (keyFile): Specifies the absolute path to the private key file for the HTTPS server. Defaults to a predefined path if not specified.
 // / -fs (storagePath): Specifies the path to the directory where all data will be stored. Defaults to a predefined path if not specified.
->>>>>>> a57cdf30
 func ConfAndRun() error {
 	var (
 		errChan = make(chan error, 1)
