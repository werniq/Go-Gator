package templates

import (
	"fmt"
	"gogator/cmd/types"
	"html/template"
	"os"
	"path/filepath"
	"strings"
	"time"
)

var (
	// templateFuncs are functions which can be called in the template
	templateFuncs = template.FuncMap{
		"highlight":  highlight,
		"formatDate": formatDate,
		"contains":   contains,
		"trim":       strings.TrimSpace,
	}
<<<<<<< HEAD

=======
>>>>>>> 729626d9
	BaseTemplatePath = filepath.Join("cmd", "templates", "templates", "article.plain.tmpl")
)

const (
	BaseTemplate = "article.plain.tmpl"
)

func PrintTemplate(f *types.FilteringParams, articles []types.News) error {
	var err error
	cwdPath, err := os.Getwd()
	if err != nil {
		return err
	}
	d = filepath.Join(d, BaseTemplatePath)

<<<<<<< HEAD
	sortNewsByPubDate(articles)
	cwdPath = filepath.Join(cwdPath, BaseTemplatePath)

	tmpl := template.Must(template.New(BaseTemplate).Funcs(templateFuncs).ParseFiles(cwdPath))
=======
	tmpl := template.Must(template.New(BaseTemplate).Funcs(templateFuncs).ParseFiles(d))

	for i := 0; i <= len(articles)-1; i++ {
		articles[i] = types.News{
			Title:       strings.TrimSpace(articles[i].Title),
			Description: strings.TrimSpace(articles[i].Description),
			PubDate:     articles[i].PubDate,
			Publisher:   articles[i].PubDate,
			Link:        articles[i].Link,
		}
	}
>>>>>>> 729626d9

	data := types.TemplateData{
		NewsItems:  articles,
		FilterInfo: "Applied Filters: " + fmt.Sprintf("%v", f),
		TotalItems: len(articles),
		Keywords:   strings.Split(f.Keywords, ","),
	}

	for i, v := range data.Keywords {
		if v == "" {
			data.Keywords = append(data.Keywords[:i], data.Keywords[i+1:]...)
		}
	}

	err = tmpl.Execute(os.Stdout, data)
	if err != nil {
		return err
	}

	return nil
}

// Custom function to highlight keywords
func highlight(content string, keywords []string) string {
	if keywords == nil {
		return content
	}

	for _, keyword := range keywords {
		content = strings.ReplaceAll(content, keyword, "[!]"+keyword+"[!]")
	}
	return content
}

// Custom function to format date
func formatDate(t time.Time, layout string) string {
	return t.Format(layout)
}

func contains(s string, arr []string) bool {
	for _, keyword := range arr {
		if strings.Contains(s, keyword) {
			return true
		}
	}
	return false
}<|MERGE_RESOLUTION|>--- conflicted
+++ resolved
@@ -18,10 +18,7 @@
 		"contains":   contains,
 		"trim":       strings.TrimSpace,
 	}
-<<<<<<< HEAD
 
-=======
->>>>>>> 729626d9
 	BaseTemplatePath = filepath.Join("cmd", "templates", "templates", "article.plain.tmpl")
 )
 
@@ -30,19 +27,14 @@
 )
 
 func PrintTemplate(f *types.FilteringParams, articles []types.News) error {
-	var err error
-	cwdPath, err := os.Getwd()
+	sortNewsByPubDate(articles)
+
+	d, err := os.Getwd()
 	if err != nil {
 		return err
 	}
 	d = filepath.Join(d, BaseTemplatePath)
 
-<<<<<<< HEAD
-	sortNewsByPubDate(articles)
-	cwdPath = filepath.Join(cwdPath, BaseTemplatePath)
-
-	tmpl := template.Must(template.New(BaseTemplate).Funcs(templateFuncs).ParseFiles(cwdPath))
-=======
 	tmpl := template.Must(template.New(BaseTemplate).Funcs(templateFuncs).ParseFiles(d))
 
 	for i := 0; i <= len(articles)-1; i++ {
@@ -54,7 +46,6 @@
 			Link:        articles[i].Link,
 		}
 	}
->>>>>>> 729626d9
 
 	data := types.TemplateData{
 		NewsItems:  articles,
