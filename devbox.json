{
  "$schema": "https://raw.githubusercontent.com/jetify-com/devbox/0.12.0/.schema/devbox.schema.json",
  "packages": [
    "docker@24.0.9",
    "git@2.45.2",
    "go-task@3.38.0",
    "go@1.22.5",
    "kubectl@1.30.2",
    "kubebuilder@4.1.0",
    "kustomize@5.4.3",
<<<<<<< HEAD
    "helm@0.9.0"
=======
    "kubernetes-helm@3.15.3"
>>>>>>> d639466a
  ],
  "shell": {
    "init_hook": [
      "go install honnef.co/go/tools/cmd/staticcheck@2023.1.7",
      "go get -u honnef.co/go/tools",
      "export GOPATH=$HOME/go",
      "PATH=$GOPATH/bin:$PATH",
      "go get github.com/llparse/controller-gen"
    ]
  }
}<|MERGE_RESOLUTION|>--- conflicted
+++ resolved
@@ -8,11 +8,7 @@
     "kubectl@1.30.2",
     "kubebuilder@4.1.0",
     "kustomize@5.4.3",
-<<<<<<< HEAD
-    "helm@0.9.0"
-=======
     "kubernetes-helm@3.15.3"
->>>>>>> d639466a
   ],
   "shell": {
     "init_hook": [
