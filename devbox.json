{
  "$schema": "https://raw.githubusercontent.com/jetify-com/devbox/0.12.0/.schema/devbox.schema.json",
  "packages": [
    "docker@24.0.9",
    "git@2.45.2",
    "go-task@3.38.0",
    "go@1.22.5",
    "kubectl@1.30.2",
    "kubebuilder@4.1.0",
<<<<<<< HEAD
    "kustomize@5.4.3",
    "helm@0.9.0"
=======
    "kustomize@5.4.3"
>>>>>>> 8f821666
  ],
  "shell": {
    "init_hook": [
      "go install honnef.co/go/tools/cmd/staticcheck@2023.1.7",
      "go get -u honnef.co/go/tools",
      "export GOPATH=$HOME/go",
      "PATH=$GOPATH/bin:$PATH",
      "go get github.com/llparse/controller-gen"
    ]
  }
}<|MERGE_RESOLUTION|>--- conflicted
+++ resolved
@@ -7,12 +7,7 @@
     "go@1.22.5",
     "kubectl@1.30.2",
     "kubebuilder@4.1.0",
-<<<<<<< HEAD
-    "kustomize@5.4.3",
-    "helm@0.9.0"
-=======
     "kustomize@5.4.3"
->>>>>>> 8f821666
   ],
   "shell": {
     "init_hook": [
