{
  "lockfile_version": "1",
  "packages": {
    "docker@24.0.9": {
      "last_modified": "2024-07-07T07:43:47Z",
      "resolved": "github:NixOS/nixpkgs/b60793b86201040d9dee019a05089a9150d08b5b#docker",
      "source": "devbox-search",
      "version": "24.0.9",
      "systems": {
        "aarch64-darwin": {
          "outputs": [
            {
              "name": "out",
              "path": "/nix/store/z4gffv4lqqiq73hz0gva9z686wmvdhhb-docker-24.0.9",
              "default": true
            }
          ],
          "store_path": "/nix/store/z4gffv4lqqiq73hz0gva9z686wmvdhhb-docker-24.0.9"
        },
        "aarch64-linux": {
          "outputs": [
            {
              "name": "out",
              "path": "/nix/store/li8nfkj5zs2nvi0k09lhxandbq934jd3-docker-24.0.9",
              "default": true
            }
          ],
          "store_path": "/nix/store/li8nfkj5zs2nvi0k09lhxandbq934jd3-docker-24.0.9"
        },
        "x86_64-darwin": {
          "outputs": [
            {
              "name": "out",
              "path": "/nix/store/6v0wb1xyq9hmrmhlasrs0402i6cwlcdn-docker-24.0.9",
              "default": true
            }
          ],
          "store_path": "/nix/store/6v0wb1xyq9hmrmhlasrs0402i6cwlcdn-docker-24.0.9"
        },
        "x86_64-linux": {
          "outputs": [
            {
              "name": "out",
              "path": "/nix/store/1np02dm0gj75v46c7mx9433vbcxxbhhb-docker-24.0.9",
              "default": true
            }
          ],
          "store_path": "/nix/store/1np02dm0gj75v46c7mx9433vbcxxbhhb-docker-24.0.9"
        }
      }
    },
    "git@2.45.2": {
      "last_modified": "2024-07-13T21:28:58Z",
      "resolved": "github:NixOS/nixpkgs/d55afb5fc2e24e0852c9da179fbe2a74a2687697#git",
      "source": "devbox-search",
      "version": "2.45.2",
      "systems": {
        "aarch64-darwin": {
          "outputs": [
            {
              "name": "out",
              "path": "/nix/store/wmyy7p5ss80v4wb2hmscnxmrfr368whf-git-2.45.2",
              "default": true
            },
            {
              "name": "doc",
              "path": "/nix/store/vf5a09daljy98hds4c87s6fyqykvk8l2-git-2.45.2-doc"
            }
          ],
          "store_path": "/nix/store/wmyy7p5ss80v4wb2hmscnxmrfr368whf-git-2.45.2"
        },
        "aarch64-linux": {
          "outputs": [
            {
              "name": "out",
              "path": "/nix/store/1kar0gc7pfaq2kbrribq6r8rqj2qx5yy-git-2.45.2",
              "default": true
            },
            {
              "name": "debug",
              "path": "/nix/store/rlcznd3f4khg0p1k5bb6rd7pid92npc8-git-2.45.2-debug"
            },
            {
              "name": "doc",
              "path": "/nix/store/dr4ymv1nnyylcvf2pc0x9a0g6xgm74b9-git-2.45.2-doc"
            }
          ],
          "store_path": "/nix/store/1kar0gc7pfaq2kbrribq6r8rqj2qx5yy-git-2.45.2"
        },
        "x86_64-darwin": {
          "outputs": [
            {
              "name": "out",
              "path": "/nix/store/5j735q46i4rfs6qzkrfdlz7sjz9gbss2-git-2.45.2",
              "default": true
            },
            {
              "name": "doc",
              "path": "/nix/store/qyg94b3ngx8n6xq97k1hhmv2hvnmgf44-git-2.45.2-doc"
            }
          ],
          "store_path": "/nix/store/5j735q46i4rfs6qzkrfdlz7sjz9gbss2-git-2.45.2"
        },
        "x86_64-linux": {
          "outputs": [
            {
              "name": "out",
              "path": "/nix/store/ln3rnyn8yklr8j21a9i6s0s501lhdii6-git-2.45.2",
              "default": true
            },
            {
              "name": "debug",
              "path": "/nix/store/sir55fajrmsv6zwjx31rip93yz1x0mjy-git-2.45.2-debug"
            },
            {
              "name": "doc",
              "path": "/nix/store/iw4nz88jqklmjz5wr8dzxwdlswhr2rgi-git-2.45.2-doc"
            }
          ],
          "store_path": "/nix/store/ln3rnyn8yklr8j21a9i6s0s501lhdii6-git-2.45.2"
        }
      }
    },
    "go-task@3.38.0": {
      "last_modified": "2024-07-20T09:11:00Z",
      "resolved": "github:NixOS/nixpkgs/6e14bbce7bea6c4efd7adfa88a40dac750d80100#go-task",
      "source": "devbox-search",
      "version": "3.38.0",
      "systems": {
        "aarch64-darwin": {
          "outputs": [
            {
              "name": "out",
              "path": "/nix/store/4clgrxd19h07x7sy45fb5mj3qkshmvy1-go-task-3.38.0",
              "default": true
            }
          ],
          "store_path": "/nix/store/4clgrxd19h07x7sy45fb5mj3qkshmvy1-go-task-3.38.0"
        },
        "aarch64-linux": {
          "outputs": [
            {
              "name": "out",
              "path": "/nix/store/0icfyvbmfwnbfw1v9s5gv7l6fl1mc5g8-go-task-3.38.0",
              "default": true
            }
          ],
          "store_path": "/nix/store/0icfyvbmfwnbfw1v9s5gv7l6fl1mc5g8-go-task-3.38.0"
        },
        "x86_64-darwin": {
          "outputs": [
            {
              "name": "out",
              "path": "/nix/store/dw1h8gzlpsq0yxhvbi8fmks2j4sbljni-go-task-3.38.0",
              "default": true
            }
          ],
          "store_path": "/nix/store/dw1h8gzlpsq0yxhvbi8fmks2j4sbljni-go-task-3.38.0"
        },
        "x86_64-linux": {
          "outputs": [
            {
              "name": "out",
              "path": "/nix/store/6yg91y9vy4i0lxx24vn8f4gwp1vkiz1r-go-task-3.38.0",
              "default": true
            }
          ],
          "store_path": "/nix/store/6yg91y9vy4i0lxx24vn8f4gwp1vkiz1r-go-task-3.38.0"
        }
      }
    },
    "go@1.22.5": {
      "last_modified": "2024-07-20T09:11:00Z",
      "resolved": "github:NixOS/nixpkgs/6e14bbce7bea6c4efd7adfa88a40dac750d80100#go",
      "source": "devbox-search",
      "version": "1.22.5",
      "systems": {
        "aarch64-darwin": {
          "outputs": [
            {
              "name": "out",
              "path": "/nix/store/05saqcgidraqmn4z82prsp7rbj9hjmwm-go-1.22.5",
              "default": true
            }
          ],
          "store_path": "/nix/store/05saqcgidraqmn4z82prsp7rbj9hjmwm-go-1.22.5"
        },
        "aarch64-linux": {
          "outputs": [
            {
              "name": "out",
              "path": "/nix/store/b97bbxn6kpysysxb8nxn4k39ffxmp4p6-go-1.22.5",
              "default": true
            }
          ],
          "store_path": "/nix/store/b97bbxn6kpysysxb8nxn4k39ffxmp4p6-go-1.22.5"
        },
        "x86_64-darwin": {
          "outputs": [
            {
              "name": "out",
              "path": "/nix/store/gdyii59c48s4a8q6w584ccgm95qls3lh-go-1.22.5",
              "default": true
            }
          ],
          "store_path": "/nix/store/gdyii59c48s4a8q6w584ccgm95qls3lh-go-1.22.5"
        },
        "x86_64-linux": {
          "outputs": [
            {
              "name": "out",
              "path": "/nix/store/3v17dij8rvg7q99009swxg52995r7s22-go-1.22.5",
              "default": true
            }
          ],
          "store_path": "/nix/store/3v17dij8rvg7q99009swxg52995r7s22-go-1.22.5"
        }
      }
    },
<<<<<<< HEAD
    "helm@0.9.0": {
      "last_modified": "2024-07-07T07:43:47Z",
      "resolved": "github:NixOS/nixpkgs/b60793b86201040d9dee019a05089a9150d08b5b#helm",
      "source": "devbox-search",
      "version": "0.9.0",
      "systems": {
        "aarch64-linux": {
          "outputs": [
            {
              "name": "out",
              "path": "/nix/store/kc5gihv77ww1gbfvcgqzihjgswx9dx7m-helm-0.9.0",
              "default": true
            }
          ],
          "store_path": "/nix/store/kc5gihv77ww1gbfvcgqzihjgswx9dx7m-helm-0.9.0"
        },
        "x86_64-linux": {
          "outputs": [
            {
              "name": "out",
              "path": "/nix/store/faywfsglfwrlqrlmwsb69j658mpc7nwg-helm-0.9.0",
              "default": true
            }
          ],
          "store_path": "/nix/store/faywfsglfwrlqrlmwsb69j658mpc7nwg-helm-0.9.0"
        }
      }
    },
=======
>>>>>>> 8f821666
    "kubebuilder@4.1.0": {
      "last_modified": "2024-07-20T09:11:00Z",
      "resolved": "github:NixOS/nixpkgs/6e14bbce7bea6c4efd7adfa88a40dac750d80100#kubebuilder",
      "source": "devbox-search",
      "version": "4.1.0",
      "systems": {
        "aarch64-darwin": {
          "outputs": [
            {
              "name": "out",
              "path": "/nix/store/j8y5479rc9k5mj9vp341mighm1krchjx-kubebuilder-4.1.0",
              "default": true
            }
          ],
          "store_path": "/nix/store/j8y5479rc9k5mj9vp341mighm1krchjx-kubebuilder-4.1.0"
        },
        "aarch64-linux": {
          "outputs": [
            {
              "name": "out",
              "path": "/nix/store/pgh04p1w5rd91yxwby91db3xiq6b9f30-kubebuilder-4.1.0",
              "default": true
            }
          ],
          "store_path": "/nix/store/pgh04p1w5rd91yxwby91db3xiq6b9f30-kubebuilder-4.1.0"
        },
        "x86_64-darwin": {
          "outputs": [
            {
              "name": "out",
              "path": "/nix/store/1r3m6339fc4x5sm2zxvqpqdlwa7wnwdi-kubebuilder-4.1.0",
              "default": true
            }
          ],
          "store_path": "/nix/store/1r3m6339fc4x5sm2zxvqpqdlwa7wnwdi-kubebuilder-4.1.0"
        },
        "x86_64-linux": {
          "outputs": [
            {
              "name": "out",
              "path": "/nix/store/vrb890876i9j3f2sy1nsxv06i2c9z0z9-kubebuilder-4.1.0",
              "default": true
            }
          ],
          "store_path": "/nix/store/vrb890876i9j3f2sy1nsxv06i2c9z0z9-kubebuilder-4.1.0"
        }
      }
    },
    "kubectl@1.30.2": {
      "last_modified": "2024-07-07T07:43:47Z",
      "resolved": "github:NixOS/nixpkgs/b60793b86201040d9dee019a05089a9150d08b5b#kubectl",
      "source": "devbox-search",
      "version": "1.30.2",
      "systems": {
        "aarch64-darwin": {
          "outputs": [
            {
              "name": "out",
              "path": "/nix/store/i1zidf41bkfzs2l1pq9fi1frymsfgywc-kubectl-1.30.2",
              "default": true
            },
            {
              "name": "man",
              "path": "/nix/store/dzxnn9mk9plcx3w9862jyd0nxys2yywz-kubectl-1.30.2-man",
              "default": true
            },
            {
              "name": "convert",
              "path": "/nix/store/v9ij5fnxxa02jkzpjvkbxw2jc4p9cbld-kubectl-1.30.2-convert"
            }
          ],
          "store_path": "/nix/store/i1zidf41bkfzs2l1pq9fi1frymsfgywc-kubectl-1.30.2"
        },
        "aarch64-linux": {
          "outputs": [
            {
              "name": "out",
              "path": "/nix/store/k7ql4247qs6ny27m3iz5c9xf5gb248a2-kubectl-1.30.2",
              "default": true
            },
            {
              "name": "man",
              "path": "/nix/store/wy64r4nn3isydw4nx257h95qy2x2z4mx-kubectl-1.30.2-man",
              "default": true
            },
            {
              "name": "convert",
              "path": "/nix/store/ic8za302hvb4kf4zrs55ivr4q2n2lznn-kubectl-1.30.2-convert"
            }
          ],
          "store_path": "/nix/store/k7ql4247qs6ny27m3iz5c9xf5gb248a2-kubectl-1.30.2"
        },
        "x86_64-darwin": {
          "outputs": [
            {
              "name": "out",
              "path": "/nix/store/v029n959l5b289br0cq591b04yc48516-kubectl-1.30.2",
              "default": true
            },
            {
              "name": "man",
              "path": "/nix/store/0dvcxn7gsi2ycy9blb7pcy506w4xp2vi-kubectl-1.30.2-man",
              "default": true
            },
            {
              "name": "convert",
              "path": "/nix/store/2nfq4ivwa4a7jwc0183f2wpl1jxbn754-kubectl-1.30.2-convert"
            }
          ],
          "store_path": "/nix/store/v029n959l5b289br0cq591b04yc48516-kubectl-1.30.2"
        },
        "x86_64-linux": {
          "outputs": [
            {
              "name": "out",
              "path": "/nix/store/3vkf0406s1i6l89hk5wrakh4bbn0p1p2-kubectl-1.30.2",
              "default": true
            },
            {
              "name": "man",
              "path": "/nix/store/3wbvgkkka1knkxvyr4c8qbpr448smw8i-kubectl-1.30.2-man",
              "default": true
            },
            {
              "name": "convert",
              "path": "/nix/store/h5zxz8db6wligwhw5gnwk4gbc8j1ixik-kubectl-1.30.2-convert"
            }
          ],
          "store_path": "/nix/store/3vkf0406s1i6l89hk5wrakh4bbn0p1p2-kubectl-1.30.2"
        }
      }
    },
    "kustomize@5.4.3": {
      "last_modified": "2024-07-21T11:05:48Z",
      "resolved": "github:NixOS/nixpkgs/c19d62ad2265b16e2199c5feb4650fe459ca1c46#kustomize",
      "source": "devbox-search",
      "version": "5.4.3",
      "systems": {
        "aarch64-darwin": {
          "outputs": [
            {
              "name": "out",
              "path": "/nix/store/9nc6q2v7wi0gwjw0wv3vwclacga02y99-kustomize-5.4.3",
              "default": true
            }
          ],
          "store_path": "/nix/store/9nc6q2v7wi0gwjw0wv3vwclacga02y99-kustomize-5.4.3"
        },
        "aarch64-linux": {
          "outputs": [
            {
              "name": "out",
              "path": "/nix/store/6ksbhfg0pi2a1j5mvz2cmgppklh4mdjw-kustomize-5.4.3",
              "default": true
            }
          ],
          "store_path": "/nix/store/6ksbhfg0pi2a1j5mvz2cmgppklh4mdjw-kustomize-5.4.3"
        },
        "x86_64-darwin": {
          "outputs": [
            {
              "name": "out",
              "path": "/nix/store/n5y8f6rjaidxsd4hqsx44kdsd9nqmmx6-kustomize-5.4.3",
              "default": true
            }
          ],
          "store_path": "/nix/store/n5y8f6rjaidxsd4hqsx44kdsd9nqmmx6-kustomize-5.4.3"
        },
        "x86_64-linux": {
          "outputs": [
            {
              "name": "out",
              "path": "/nix/store/lhzpalmniskqs15qdi9l887sc2a5v3sb-kustomize-5.4.3",
              "default": true
            }
          ],
          "store_path": "/nix/store/lhzpalmniskqs15qdi9l887sc2a5v3sb-kustomize-5.4.3"
        }
      }
    }
  }
}<|MERGE_RESOLUTION|>--- conflicted
+++ resolved
@@ -217,37 +217,6 @@
         }
       }
     },
-<<<<<<< HEAD
-    "helm@0.9.0": {
-      "last_modified": "2024-07-07T07:43:47Z",
-      "resolved": "github:NixOS/nixpkgs/b60793b86201040d9dee019a05089a9150d08b5b#helm",
-      "source": "devbox-search",
-      "version": "0.9.0",
-      "systems": {
-        "aarch64-linux": {
-          "outputs": [
-            {
-              "name": "out",
-              "path": "/nix/store/kc5gihv77ww1gbfvcgqzihjgswx9dx7m-helm-0.9.0",
-              "default": true
-            }
-          ],
-          "store_path": "/nix/store/kc5gihv77ww1gbfvcgqzihjgswx9dx7m-helm-0.9.0"
-        },
-        "x86_64-linux": {
-          "outputs": [
-            {
-              "name": "out",
-              "path": "/nix/store/faywfsglfwrlqrlmwsb69j658mpc7nwg-helm-0.9.0",
-              "default": true
-            }
-          ],
-          "store_path": "/nix/store/faywfsglfwrlqrlmwsb69j658mpc7nwg-helm-0.9.0"
-        }
-      }
-    },
-=======
->>>>>>> 8f821666
     "kubebuilder@4.1.0": {
       "last_modified": "2024-07-20T09:11:00Z",
       "resolved": "github:NixOS/nixpkgs/6e14bbce7bea6c4efd7adfa88a40dac750d80100#kubebuilder",
