--- conflicted
+++ resolved
@@ -1,24 +1,9 @@
 package main
 
-<<<<<<< HEAD
 //func main() {
-//	rootCmd := cmd.InitRootCmd()
+//	rootCmd := cmd.InitNewsAggregatorCmd()
 //	err := rootCmd.Execute()
 //	if err != nil {
 //		log.Fatalln(err)
 //	}
-//}
-=======
-import (
-	"log"
-	"newsaggr/cmd"
-)
-
-func main() {
-	rootCmd := cmd.InitNewsAggregatorCmd()
-	err := rootCmd.Execute()
-	if err != nil {
-		log.Fatalln(err)
-	}
-}
->>>>>>> bcbc1656
+//}