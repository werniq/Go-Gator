--- conflicted
+++ resolved
@@ -1,24 +1,6 @@
 package main
 
 import (
-<<<<<<< HEAD
-	"github.com/joho/godotenv"
-	"log"
-	"newsaggr/cmd/server"
-)
-
-func init() {
-	err := godotenv.Load()
-	if err != nil {
-		log.Fatalln("Error loading .env file: ", err)
-	}
-}
-
-func main() {
-	err := server.ConfAndRun()
-	if err != nil {
-		log.Fatalln("Error configuring and running server: ", err)
-=======
 	"gogator/cmd/server"
 	"log"
 )
@@ -26,7 +8,6 @@
 func main() {
 	err := server.ConfAndRun()
 	if err != nil {
-		log.Fatalln("Error running and configuring the server: ", err)
->>>>>>> 0e9967a2
+		log.Fatalln("Error configuring and running server: ", err)
 	}
 }