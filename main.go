--- conflicted
+++ resolved
@@ -1,21 +1,12 @@
 package main
 
 import (
-	"gogator/cmd"
+	"gogator/cmd/server"
 	"log"
-<<<<<<< HEAD
-	"newsaggr/cmd/server"
 )
 
 func main() {
 	err := server.ConfAndRun()
-=======
-)
-
-func main() {
-	rootCmd := cmd.FetchNewsCmd()
-	err := rootCmd.Execute()
->>>>>>> 729626d9
 	if err != nil {
 		log.Fatalln("Error running and configuring the server: ", err)
 	}
