module teamdev.com/go-gator

go 1.22.0

require (
	github.com/stretchr/testify v1.9.0
<<<<<<< HEAD
	k8s.io/api v0.30.1
=======
>>>>>>> a94e52e0
	k8s.io/apimachinery v0.30.1
	k8s.io/client-go v0.30.1
	sigs.k8s.io/controller-runtime v0.18.4
)

require (
	github.com/antlr/antlr4/runtime/Go/antlr/v4 v4.0.0-20230305170008-8188dc5388df // indirect
	github.com/beorn7/perks v1.0.1 // indirect
	github.com/blang/semver/v4 v4.0.0 // indirect
	github.com/cenkalti/backoff/v4 v4.2.1 // indirect
	github.com/cespare/xxhash/v2 v2.2.0 // indirect
	github.com/davecgh/go-spew v1.1.1 // indirect
	github.com/emicklei/go-restful/v3 v3.11.0 // indirect
	github.com/evanphx/json-patch v4.12.0+incompatible // indirect
	github.com/evanphx/json-patch/v5 v5.9.0 // indirect
	github.com/felixge/httpsnoop v1.0.3 // indirect
	github.com/fsnotify/fsnotify v1.7.0 // indirect
	github.com/go-logr/logr v1.4.1 // indirect
	github.com/go-logr/stdr v1.2.2 // indirect
	github.com/go-logr/zapr v1.3.0 // indirect
	github.com/go-openapi/jsonpointer v0.19.6 // indirect
	github.com/go-openapi/jsonreference v0.20.2 // indirect
	github.com/go-openapi/swag v0.22.3 // indirect
	github.com/gogo/protobuf v1.3.2 // indirect
	github.com/golang/groupcache v0.0.0-20210331224755-41bb18bfe9da // indirect
	github.com/golang/protobuf v1.5.4 // indirect
	github.com/google/cel-go v0.17.8 // indirect
	github.com/google/gnostic-models v0.6.8 // indirect
	github.com/google/go-cmp v0.6.0 // indirect
	github.com/google/gofuzz v1.2.0 // indirect
	github.com/google/uuid v1.3.0 // indirect
	github.com/grpc-ecosystem/grpc-gateway/v2 v2.16.0 // indirect
	github.com/imdario/mergo v0.3.6 // indirect
	github.com/josharian/intern v1.0.0 // indirect
	github.com/json-iterator/go v1.1.12 // indirect
	github.com/mailru/easyjson v0.7.7 // indirect
	github.com/matttproud/golang_protobuf_extensions v1.0.4 // indirect
	github.com/modern-go/concurrent v0.0.0-20180306012644-bacd9c7ef1dd // indirect
	github.com/modern-go/reflect2 v1.0.2 // indirect
	github.com/munnerz/goautoneg v0.0.0-20191010083416-a7dc8b61c822 // indirect
	github.com/pkg/errors v0.9.1 // indirect
	github.com/pmezard/go-difflib v1.0.0 // indirect
	github.com/prometheus/client_golang v1.16.0 // indirect
	github.com/prometheus/client_model v0.4.0 // indirect
	github.com/prometheus/common v0.44.0 // indirect
	github.com/prometheus/procfs v0.12.0 // indirect
	github.com/spf13/pflag v1.0.5 // indirect
	github.com/stoewer/go-strcase v1.2.0 // indirect
	go.opentelemetry.io/contrib/instrumentation/net/http/otelhttp v0.44.0 // indirect
	go.opentelemetry.io/otel v1.19.0 // indirect
	go.opentelemetry.io/otel/exporters/otlp/otlptrace v1.19.0 // indirect
	go.opentelemetry.io/otel/exporters/otlp/otlptrace/otlptracegrpc v1.19.0 // indirect
	go.opentelemetry.io/otel/metric v1.19.0 // indirect
	go.opentelemetry.io/otel/sdk v1.19.0 // indirect
	go.opentelemetry.io/otel/trace v1.19.0 // indirect
	go.opentelemetry.io/proto/otlp v1.0.0 // indirect
	go.uber.org/multierr v1.11.0 // indirect
	go.uber.org/zap v1.26.0 // indirect
	golang.org/x/exp v0.0.0-20220722155223-a9213eeb770e // indirect
	golang.org/x/net v0.23.0 // indirect
	golang.org/x/oauth2 v0.12.0 // indirect
	golang.org/x/sync v0.6.0 // indirect
	golang.org/x/sys v0.18.0 // indirect
	golang.org/x/term v0.18.0 // indirect
	golang.org/x/text v0.14.0 // indirect
	golang.org/x/time v0.3.0 // indirect
	gomodules.xyz/jsonpatch/v2 v2.4.0 // indirect
	google.golang.org/appengine v1.6.7 // indirect
	google.golang.org/genproto/googleapis/api v0.0.0-20230726155614-23370e0ffb3e // indirect
	google.golang.org/genproto/googleapis/rpc v0.0.0-20230822172742-b8732ec3820d // indirect
	google.golang.org/grpc v1.58.3 // indirect
	google.golang.org/protobuf v1.33.0 // indirect
	gopkg.in/inf.v0 v0.9.1 // indirect
	gopkg.in/yaml.v2 v2.4.0 // indirect
	gopkg.in/yaml.v3 v3.0.1 // indirect
	k8s.io/api v0.30.1 // indirect
	k8s.io/apiextensions-apiserver v0.30.1 // indirect
	k8s.io/apiserver v0.30.1 // indirect
	k8s.io/component-base v0.30.1 // indirect
	k8s.io/klog/v2 v2.120.1 // indirect
	k8s.io/kube-openapi v0.0.0-20240228011516-70dd3763d340 // indirect
	k8s.io/utils v0.0.0-20230726121419-3b25d923346b // indirect
	sigs.k8s.io/apiserver-network-proxy/konnectivity-client v0.29.0 // indirect
	sigs.k8s.io/json v0.0.0-20221116044647-bc3834ca7abd // indirect
	sigs.k8s.io/structured-merge-diff/v4 v4.4.1 // indirect
	sigs.k8s.io/yaml v1.3.0 // indirect
)<|MERGE_RESOLUTION|>--- conflicted
+++ resolved
@@ -4,10 +4,7 @@
 
 require (
 	github.com/stretchr/testify v1.9.0
-<<<<<<< HEAD
 	k8s.io/api v0.30.1
-=======
->>>>>>> a94e52e0
 	k8s.io/apimachinery v0.30.1
 	k8s.io/client-go v0.30.1
 	sigs.k8s.io/controller-runtime v0.18.4
