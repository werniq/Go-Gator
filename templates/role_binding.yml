--- conflicted
+++ resolved
@@ -1,26 +1,15 @@
 apiVersion: rbac.authorization.k8s.io/v1
 kind: RoleBinding
 metadata:
-<<<<<<< HEAD
-  name: user-developer-binding
-  namespace: go-gator
-subjects:
-  - kind: ServiceAccount
-    name: user-developer
-=======
   name: go-gator-service-binding
   namespace: go-gator
 subjects:
   - kind: ServiceAccount
     name: go-gator-service
->>>>>>> 1d1126c6
     apiGroup: ""
     namespace: go-gator
 roleRef:
+  apiGroup: rbac.authorization.k8s.io
   kind: Role
-<<<<<<< HEAD
-  name: user-developer
-=======
   name: go-gator-service
->>>>>>> 1d1126c6
   apiGroup: rbac.authorization.k8s.io