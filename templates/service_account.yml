--- conflicted
+++ resolved
@@ -6,17 +6,14 @@
   name: go-gator-service
   namespace: go-gator
 automountServiceAccountToken: false
-<<<<<<< HEAD
 secrets:
   - name: ecr-registry-helper-secrets
 imagePullSecrets:
   - name: ecr-registry-helper-secrets
-=======
 ---
 apiVersion: v1
 kind: ServiceAccount
 metadata:
   name: cron-job-sa
   namespace: go-gator
-automountServiceAccountToken: false
->>>>>>> a6c9fb20
+automountServiceAccountToken: false